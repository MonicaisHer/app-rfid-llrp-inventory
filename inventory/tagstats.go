//
// Copyright (C) 2020 Intel Corporation
//
// SPDX-License-Identifier: Apache-2.0

package inventory

// TagStats helps keep track of tag read rssi values over time
type TagStats struct {
	LastRead     int64
	readInterval *CircularBuffer
	rssiDbm      *CircularBuffer
}

// NewTagStats returns a new TagStats pointer with circular buffers initialized to the configured default window size
func NewTagStats() *TagStats {
	return &TagStats{
		readInterval: NewCircularBuffer(TagStatsWindowSize),
		rssiDbm:      NewCircularBuffer(TagStatsWindowSize),
	}
}

func (stats *TagStats) update(rssi *float64, lastRead *int64) {
	if rssi != nil {
		stats.rssiDbm.AddValue(*rssi)
	}
<<<<<<< HEAD
	stats.LastRead = read.Timestamp

	mw := rssiToMilliwatts(float64(read.RSSI))
	stats.rssiMw.AddValue(mw)
}

func (stats *TagStats) getMeanRSSI() float64 {
	return milliwattsToRssi(stats.rssiMw.GetMean())
=======

	// skip times that are either unknown or at or before the current last read timestamp
	if lastRead == nil || *lastRead <= stats.LastRead {
		return
	}
	if stats.LastRead != 0 {
		stats.readInterval.AddValue(float64(*lastRead - stats.LastRead))
	}
	stats.LastRead = *lastRead
>>>>>>> d6662fa7
}

func (stats *TagStats) rssiCount() int {
	return stats.rssiDbm.Len()
}<|MERGE_RESOLUTION|>--- conflicted
+++ resolved
@@ -1,7 +1,8 @@
-//
-// Copyright (C) 2020 Intel Corporation
-//
-// SPDX-License-Identifier: Apache-2.0
+/* Apache v2 license
+*  Copyright (C) <2020> Intel Corporation
+*
+*  SPDX-License-Identifier: Apache-2.0
+ */
 
 package inventory
 
@@ -24,16 +25,6 @@
 	if rssi != nil {
 		stats.rssiDbm.AddValue(*rssi)
 	}
-<<<<<<< HEAD
-	stats.LastRead = read.Timestamp
-
-	mw := rssiToMilliwatts(float64(read.RSSI))
-	stats.rssiMw.AddValue(mw)
-}
-
-func (stats *TagStats) getMeanRSSI() float64 {
-	return milliwattsToRssi(stats.rssiMw.GetMean())
-=======
 
 	// skip times that are either unknown or at or before the current last read timestamp
 	if lastRead == nil || *lastRead <= stats.LastRead {
@@ -43,7 +34,6 @@
 		stats.readInterval.AddValue(float64(*lastRead - stats.LastRead))
 	}
 	stats.LastRead = *lastRead
->>>>>>> d6662fa7
 }
 
 func (stats *TagStats) rssiCount() int {
