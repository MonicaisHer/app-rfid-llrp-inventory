--- conflicted
+++ resolved
@@ -1,7 +1,8 @@
-//
-// Copyright (C) 2020 Intel Corporation
-//
-// SPDX-License-Identifier: Apache-2.0
+/* Apache v2 license
+*  Copyright (C) <2020> Intel Corporation
+*
+*  SPDX-License-Identifier: Apache-2.0
+ */
 
 package inventory
 
@@ -17,8 +18,6 @@
 	"time"
 )
 
-// todo: add/fix persistence
-
 type TagProcessor struct {
 	lc      logger.LoggingClient
 	eventCh chan<- Event
@@ -34,39 +33,6 @@
 	aliasMu sync.RWMutex
 }
 
-<<<<<<< HEAD
-func NewTagProcessor(lc logger.LoggingClient) *TagProcessor {
-	tagPro := &TagProcessor{
-		log:      lc,
-		tags:     make(map[string]*Tag),
-		adjuster: newRssiAdjuster(),
-	}
-
-	// tagPro.initializeDB()
-	return tagPro
-}
-
-func (tagPro *TagProcessor) GetRawInventory() []StaticTag {
-	tagPro.mutex.Lock()
-	defer tagPro.mutex.Unlock()
-
-	// convert tag map of pointers into a flat array of non-pointers
-	res := make([]StaticTag, 0, len(tagPro.tags))
-	for _, tag := range tagPro.tags {
-		res = append(res, newStaticTag(tag))
-	}
-	return res
-}
-
-func (tagPro *TagProcessor) ProcessReadData(read *Gen2Read) (e Event) {
-	tagPro.mutex.Lock()
-	defer tagPro.mutex.Unlock()
-
-	tag, exists := tagPro.tags[read.EPC]
-	if !exists {
-		tag = NewTag(read.EPC)
-		tagPro.tags[read.EPC] = tag
-=======
 func makeDefaultAlias(deviceID string, antID uint16) string {
 	return deviceID + "_" + strconv.FormatUint(uint64(antID), 10)
 }
@@ -287,26 +253,11 @@
 		if incomingMean > (locationMean + weight) {
 			tag.Location = srcAlias
 		}
->>>>>>> d6662fa7
 	}
 
 	return
 }
 
-<<<<<<< HEAD
-	tagPro.log.Debug("Tag updated.",
-		"previous", fmt.Sprintf("%+v", prev),
-		"current", fmt.Sprintf("%+v", tag))
-
-	switch prev.state {
-	case Unknown:
-		tag.setState(Present)
-		e = Arrived{
-			Epc:       read.EPC,
-			Timestamp: read.Timestamp,
-			DeviceId:  read.DeviceID,
-			Location:  read.AsLocation(),
-=======
 // getTag will return a pointer to existing tag in the inventory
 // or create a new one
 //
@@ -333,28 +284,17 @@
 			EPC:       tag.EPC,
 			Timestamp: tag.LastRead,
 			Location:  tag.Location,
->>>>>>> d6662fa7
 		}
 
 	case Present:
 		if prev.location != "" && prev.location != tag.Location {
-<<<<<<< HEAD
-			e = Moved{
-				Epc:          read.EPC,
-				Timestamp:    read.Timestamp,
-=======
 			tp.eventCh <- MovedEvent{
 				EPC:          tag.EPC,
 				Timestamp:    tag.LastRead,
->>>>>>> d6662fa7
 				PrevLocation: prev.location,
 				Location:     tag.Location,
 			}
 		}
-<<<<<<< HEAD
-
-=======
->>>>>>> d6662fa7
 	}
 }
 
