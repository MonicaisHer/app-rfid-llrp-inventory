//
// Copyright (C) 2020 Intel Corporation
//
// SPDX-License-Identifier: Apache-2.0

package main

import (
	"bytes"
	"context"
	"encoding/json"
	"fmt"
	"github.com/edgexfoundry/app-functions-sdk-go/appcontext"
	"github.com/edgexfoundry/app-functions-sdk-go/appsdk"
	"github.com/edgexfoundry/go-mod-bootstrap/bootstrap/flags"
	"github.com/edgexfoundry/go-mod-configuration/configuration"
	"github.com/edgexfoundry/go-mod-configuration/pkg/types"
	"github.com/edgexfoundry/go-mod-core-contracts/clients/logger"
	"github.com/edgexfoundry/go-mod-core-contracts/models"
	"github.com/gorilla/mux"
	"github.com/pkg/errors"
	"github.impcloud.net/RSP-Inventory-Suite/rfid-inventory/internal/inventory"
	"github.impcloud.net/RSP-Inventory-Suite/rfid-inventory/internal/llrp"
	"io"
	"io/ioutil"
	"net/http"
	"net/url"
	"os"
	"os/signal"
	"path/filepath"
	"strconv"
	"strings"
	"sync"
	"sync/atomic"
	"syscall"
	"time"
)

const (
	serviceKey      = "rfid-inventory"
	eventDeviceName = "rfid-inventory"

	BaseConsulPath = "edgex/appservices/1.0/"

	ResourceROAccessReport     = "ROAccessReport"
	ResourceReaderNotification = "ReaderEventNotification"
	ResourceInventoryEvent     = "InventoryEvent"

	// keys into the application settings map
	sKeyDevServiceName   = "DeviceServiceName"
	sKeyDeviceServiceURL = "DeviceServiceURL"
	sKeyMetaServiceURL   = "MetadataServiceURL"

	maxBodyBytes        = 100 * 1024
	coreDataPostTimeout = 3 * time.Minute
	eventChSz           = 100

	cacheFolder  = "cache"
	tagCacheFile = "tags.json"
	folderPerm   = 0755 // folders require the execute flag in order to create new files
	filePerm     = 0644
)

type inventoryApp struct {
	edgexSdk   *appsdk.AppFunctionsSDK
	sdkCtx     atomic.Value
	lgr        logWrap
	devMu      sync.RWMutex
	devService llrp.DSClient
	defaultGrp *llrp.ReaderGroup

	snapshotReqs chan snapshotDest
	reports      chan reportData
}

type reportData struct {
	report *llrp.ROAccessReport
	info   inventory.ReportInfo
}

type snapshotDest struct {
	w      io.Writer
	result chan error
}

type consulConfig struct {
	Aliases map[string]string
}

type logWrap struct {
	logger.LoggingClient
}

type lg struct {
	key string
	val interface{}
}

func (lgr logWrap) errIf(cond bool, msg string, params ...lg) bool {
	if !cond {
		return false
	}

	if len(params) > 0 {
		parts := make([]interface{}, len(params)*2)
		for i := range params {
			parts[i*2] = params[i].key
			parts[i*2+1] = params[i].val
		}
		lgr.Error(msg, parts...)
	} else {
		lgr.Error(msg)
	}

	return true
}

func (lgr logWrap) exitIf(cond bool, msg string, params ...lg) {
	if lgr.errIf(cond, msg, params...) {
		os.Exit(1)
	}
}

func (lgr logWrap) exitIfErr(err error, msg string, params ...lg) {
	lgr.exitIf(err != nil, msg, append(params, lg{"error", err})...)
}

func main() {
	edgexSdk := &appsdk.AppFunctionsSDK{ServiceKey: serviceKey}
	if err := edgexSdk.Initialize(); err != nil {
		panic(fmt.Sprintf("SDK initialization failed: %v\n", err))
	}

	lgr := logWrap{edgexSdk.LoggingClient}
	lgr.Info("Starting.")

	appSettings := edgexSdk.ApplicationSettings()
	lgr.exitIf(appSettings == nil, "Missing application settings.")
	cc, err := getConfigClient()
	lgr.exitIfErr(err, "Failed to create config client.")

	metadataURI, err := url.Parse(strings.TrimSpace(appSettings[sKeyMetaServiceURL]))
	lgr.exitIfErr(err, "Invalid device service URL.")
	lgr.exitIf(metadataURI.Scheme == "" || metadataURI.Host == "",
		"Invalid metadata service URL.", lg{"endpoint", metadataURI.String()})

	devServURI, err := url.Parse(strings.TrimSpace(appSettings[sKeyDeviceServiceURL]))
	lgr.exitIfErr(err, "Invalid device service URL.")
	lgr.exitIf(devServURI.Scheme == "" || devServURI.Host == "",
		"Invalid device service URL.", lg{"endpoint", devServURI.String()})

	defaultGrp := llrp.NewReaderGroup()
	devService := llrp.NewDSClient(&url.URL{
		Scheme: devServURI.Scheme,
		Host:   devServURI.Host,
	}, http.DefaultClient)

	dsName := strings.TrimSpace(appSettings[sKeyDevServiceName])
	lgr.exitIf(dsName == "", "Missing device service name.", lg{"key", sKeyDevServiceName})
	metadataURI.Path = "/api/v1/device/servicename/" + dsName
	deviceNames, err := llrp.GetDevices(metadataURI.String(), http.DefaultClient)
	lgr.exitIfErr(err, "Failed to get existing device names.", lg{"path", metadataURI.String()})
	for _, name := range deviceNames {
		lgr.exitIfErr(defaultGrp.AddReader(devService, name),
			"Failed to setup device.", lg{"device", name})
	}

	app := inventoryApp{
		lgr:          lgr,
		edgexSdk:     edgexSdk,
		defaultGrp:   defaultGrp,
		devService:   devService,
		snapshotReqs: make(chan snapshotDest),
		reports:      make(chan reportData),
	}

	// routes
	for _, rte := range []struct {
		path, method string
		f            http.HandlerFunc // of course the EdgeX SDK doesn't take a http.Handler...
	}{
		{"/", http.MethodGet, func(w http.ResponseWriter, r *http.Request) {
			http.ServeFile(w, r, "res/html/index.html")
		}},
		{"/api/v1/readers", http.MethodGet, func(w http.ResponseWriter, r *http.Request) {
			w.Header().Set("Content-Type", "application/json")
			if err := app.defaultGrp.ListReaders(w); err != nil {
				app.lgr.Error("Failed to write readers list.", "error", err.Error())
				w.WriteHeader(http.StatusInternalServerError)
			}
		}},
		{"/api/v1/inventory/snapshot", http.MethodGet,
			func(w http.ResponseWriter, req *http.Request) {
				w.Header().Set("Content-Type", "application/json")
				if err := app.writeInventorySnapshot(w); err != nil {
					app.lgr.Error("Failed to write inventory snapshot.", "error", err.Error())
					w.WriteHeader(http.StatusInternalServerError)
				}
			},
		},
		{"/api/v1/command/reading/start", http.MethodPost,
			func(w http.ResponseWriter, req *http.Request) {
				if err := app.defaultGrp.StartAll(devService); err != nil {
					lgr.Error("Failed to StartAll.", "error", err.Error())
					w.WriteHeader(http.StatusInternalServerError)
					return
				}
			},
		},
		{"/api/v1/command/reading/stop", http.MethodPost,
			func(w http.ResponseWriter, req *http.Request) {
				if err := app.defaultGrp.StopAll(devService); err != nil {
					lgr.Error("Failed to StopAll.", "error", err)
					w.WriteHeader(http.StatusInternalServerError)
					return
				}
			},
		},
		{"/api/v1/behaviors/{name}", http.MethodGet,
			func(w http.ResponseWriter, req *http.Request) {
				rv := mux.Vars(req)
				bName := rv["name"]
				if bName != "default" {
					lgr.Error("Request to GET unknown behavior.", "name", bName)
					w.WriteHeader(http.StatusBadRequest)
					return
				}

				data, err := json.Marshal(app.defaultGrp.Behavior())
				if err != nil {
					lgr.Error("Failed to marshal behavior.", "error", err)
					w.WriteHeader(http.StatusInternalServerError)
					return
				}

				if _, err := w.Write(data); err != nil {
					lgr.Error("Failed to write behavior data.", "error", err)
					w.WriteHeader(http.StatusInternalServerError)
				}
			},
		},
		{"/api/v1/behaviors/{name}", http.MethodPut,
			func(w http.ResponseWriter, req *http.Request) {
				rv := mux.Vars(req)
				bName := rv["name"]
				if bName != "default" {
					lgr.Error("Attempt to PUT unknown behavior.", "name", bName)
					if _, err := w.Write([]byte("Invalid behavior name.")); err != nil {
						lgr.Error("Error writing failure response.", "error", err)
					}
					w.WriteHeader(http.StatusNotFound)
					return
				}

				data, err := ioutil.ReadAll(io.LimitReader(req.Body, maxBodyBytes))
				if err != nil {
					lgr.Error("Failed to read behavior body.", "error", err)
					w.WriteHeader(http.StatusInternalServerError)
					return
				}

				var b llrp.Behavior
				if err := json.Unmarshal(data, &b); err != nil {
					lgr.Error("Failed to unmarshal behavior body.", "error", err,
						"body", string(data))
					w.WriteHeader(http.StatusInternalServerError)
					return
				}

				if err := app.defaultGrp.SetBehavior(devService, b); err != nil {
					lgr.Error("Failed to set new behavior.", "error", err)
					if _, err := w.Write([]byte(err.Error())); err != nil {
						lgr.Error("Error writing failure response.", "error", err)
					}
					w.WriteHeader(http.StatusBadRequest)
					return
				}

				lgr.Info("Updated behavior.", "name", bName)
			},
		},
	} {
		lgr.exitIfErr(edgexSdk.AddRoute(rte.path, rte.f, rte.method),
			"Failed to add route.", lg{"path", rte.path}, lg{"method", rte.method})
	}

	if err := os.MkdirAll(cacheFolder, folderPerm); err != nil {
		lgr.Error("Failed to create cache directory.", "directory", cacheFolder, "error", err.Error())
	}

	ctx, cancel := context.WithCancel(context.Background())

	var wg sync.WaitGroup
	wg.Add(1)
	go func() {
		defer wg.Done()
<<<<<<< HEAD
		app.taskLoop(done, cc, lgr)
		lgr.Info("Done processing.")
=======
		app.taskLoop(ctx, *cc, lgr)
		lgr.Info("Task loop has exited.")
	}()

	// We are doing this because of an issue with running app-functions-sdk inside
	// of docker-compose where something is hanging and not relinquishing control
	// back to our code.
	//
	// Note that this code does not in any way attempt to "fix" the deadlock issue,
	// but instead provides our code a way to cleanup and persist the data safely
	// when the process is exiting.
	//
	// see: https://github.com/edgexfoundry/app-functions-sdk-go/issues/500
	go func() {
		signals := make(chan os.Signal)
		signal.Notify(signals, syscall.SIGINT, syscall.SIGTERM)
		s := <-signals

		lgr.Info(fmt.Sprintf("Received %q signal from OS.", s.String()))
		cancel() // signal the taskLoop to finish
>>>>>>> 73788b11
	}()

	// Subscribe to events.
	lgr.exitIfErr(edgexSdk.SetFunctionsPipeline(app.processEdgeXEvent), "Failed to build pipeline.")
	lgr.exitIfErr(edgexSdk.MakeItRun(), "Failed to run pipeline.")

	// let task loop complete
	wg.Wait()
	lgr.Info("Exiting.")
}

// getConfigClient returns a configuration client based on the command line args,
// or a default one if those lack a config provider URL.
// Ideally, a future version of the EdgeX SDKs will give us something like this
// without parsing the args again, but for now, this will do.
func getConfigClient() (configuration.Client, error) {
	sdkFlags := flags.New()
	sdkFlags.Parse(os.Args[1:])
	cpUrl, err := url.Parse(sdkFlags.ConfigProviderUrl())
	if err != nil {
		return nil, err
	}

	cpPort := 8500
	port := cpUrl.Port()
	if port != "" {
		cpPort, err = strconv.Atoi(port)
		if err != nil {
			return nil, errors.Wrap(err, "bad config port")
		}
	}

	configClient, err := configuration.NewConfigurationClient(types.ServiceConfig{
		Host:     cpUrl.Hostname(),
		Port:     cpPort,
		BasePath: BaseConsulPath,
		Type:     cpUrl.Scheme,
	})

	return configClient, errors.Wrap(err, "failed to get config client")
}

// processEdgeXEvent is used as the sole member of our pipeline.
// It's essentially our entrypoint for EdgeX event processing.
//
// Using the pipeline SDK is the least-effort method
// of accomplishing the grunt work of
// subscribing to EdgeX's event stream and
// accessing the resources that its agnosticism necessitates
// may come from any of several sources.
//
// But since it's a lot easier, safer, and more performant
// to write, call, compose, and test typical Go functions,
// we only use the SDK to call a single function (this one),
// which must verify the parameter types and arity,
// then verify the safety we lost by piping this through EdgeX by
// string matching the Event.Reading[].Name and JSON-unmarshal the Value string.
//
// Once we've reestablished these basic requirements,
// this dispatches the content to the appropriate type-safe functions.
func (app *inventoryApp) processEdgeXEvent(edgeXCtx *appcontext.Context, params ...interface{}) (bool, interface{}) {
	app.sdkCtx.Store(edgeXCtx)

	if len(params) != 1 {
		if len(params) == 2 {
			if s, ok := params[1].(string); ok && s == "" {
				// Turns out, sometimes the "pipeline" gives a second parameter:
				// an empty string which sometimes has type info about the first param.
			} else {
				err := errors.Errorf("expected a single parameter, but got a second: %T %+[1]v", params[1])
				app.lgr.Error("Processing error.", "error", err.Error())
				return false, err
			}
		} else {
			err := errors.Errorf("expected a single parameter, but got %d", len(params))
			app.lgr.Error("Processing error.", "error", err.Error())
			return false, err
		}
	}

	event, ok := params[0].(models.Event)
	if !ok {
		// You know what's cool in compiled languages? Type safety.
		return false, errors.Errorf("expected an EdgeX Event, but got %T", event)
	}

	if len(event.Readings) < 1 {
		// Is this really an error? EdgeX's Filter functions say yes.
		return false, errors.New("event contains no Readings")
	}

	r := bytes.Buffer{}
	decoder := json.NewDecoder(&r)
	decoder.UseNumber()
	decoder.DisallowUnknownFields()

	for i := range event.Readings {
		reading := &event.Readings[i] // Readings is 169 bytes. This avoid the copy.
		switch reading.Name {
		default:
			app.lgr.Debug("Unknown reading.", "reading", reading.Name)
			continue

		case ResourceReaderNotification:
			r.Reset()
			r.WriteString(reading.Value)
			notification := &llrp.ReaderEventNotification{}
			if err := decoder.Decode(notification); err != nil {
				app.lgr.Error("Failed to decode reader event notification", "error", err.Error())
				continue
			}

			if err := app.handleReaderEvent(event.Device, notification); err != nil {
				app.lgr.Error("Failed to handle ReaderEventNotification.",
					"error", err.Error(), "device", event.Device)
			}

		case ResourceROAccessReport:
			r.Reset()
			r.WriteString(reading.Value)

			report := &llrp.ROAccessReport{}
			if err := decoder.Decode(report); err != nil {
				app.lgr.Error("Failed to decode tag report",
					"error", err.Error(), "device", event.Device)
				continue
			}

			if report.TagReportData == nil {
				app.lgr.Warn("No tag report data in report.", "device", event.Device)
			} else {
				app.reports <- reportData{report, inventory.NewReportInfo(reading)}
				app.lgr.Trace("New ROAccessReport.",
					"device", event.Device, "tags", len(report.TagReportData))
			}
		}
	}

	return false, nil
}

// handleReaderEvent handles an llrp.ReaderEventNotification from the Device Service.
//
// If a device reports a new connection event,
// this adds the reader to the list of managed readers.
// If a device reports a close event, it removes that reader.
func (app *inventoryApp) handleReaderEvent(device string, notification *llrp.ReaderEventNotification) error {
	const connSuccess = llrp.ConnectionAttemptEvent(llrp.ConnSuccess)

	data := notification.ReaderEventNotificationData
	switch {
	case data.ConnectionAttemptEvent != nil && *data.ConnectionAttemptEvent == connSuccess:
		return app.defaultGrp.AddReader(app.devService, device)

	case data.ConnectionCloseEvent != nil:
		app.defaultGrp.RemoveReader(device)
	}

	return nil
}

// writeInventorySnapshot writes the current inventory snapshot to w.
func (app *inventoryApp) writeInventorySnapshot(w io.Writer) error {
	// We send w and a writeErr channel into the inventory execution context
	// and then wait to read a value from the writeErr channel.
	// That context closes writeErr to signal the snapshot is written to w
	// or an error prevented such, and we can send the result back to our caller.
	writeErr := make(chan error, 1)
	app.snapshotReqs <- snapshotDest{w, writeErr}
	return <-writeErr
}

// taskLoop is our main event loop for async processes
// that can't be modeled within the SDK's pipeline event loop.
//
// Namely, it launches scheduled tasks and configuration changes.
// Since nearly every round through this loop must read or write the inventory,
// this taskLoop ensures the modifications are done safely
// without requiring a ton of lock contention on the inventory itself.
func (app *inventoryApp) taskLoop(ctx context.Context, cc configuration.Client, lc logger.LoggingClient) {
	aggregateDepartedTicker := time.NewTicker(time.Duration(inventory.DepartedCheckIntervalSeconds) * time.Second)
	ageoutTicker := time.NewTicker(1 * time.Hour)
	confErrCh := make(chan error)
	confUpdateCh := make(chan interface{})
	eventCh := make(chan []inventory.Event, eventChSz)

	defer func() {
		aggregateDepartedTicker.Stop()
		ageoutTicker.Stop()
		close(confErrCh)
		close(confUpdateCh)
	}()

	// load tag data
	var snapshot []inventory.StaticTag
	snapshotData, err := ioutil.ReadFile(filepath.Join(cacheFolder, tagCacheFile))
	if err != nil {
		lc.Warn("Failed to load inventory snapshot.", "error", err.Error())
	} else {
		if err := json.Unmarshal(snapshotData, &snapshot); err != nil {
			lc.Warn("Failed to unmarshal inventory snapshot.", "error", err.Error())
		}
	}
	processor := inventory.NewTagProcessor(lc, snapshot)
	if len(snapshot) > 0 {
		lc.Info(fmt.Sprintf("Restored %d tags from cache.", len(snapshot)))
	}

	config := &consulConfig{
		Aliases: make(map[string]string),
	}
	cc.WatchForChanges(confUpdateCh, confErrCh, config, "/"+serviceKey)

	var wg sync.WaitGroup
	wg.Add(1)
	go func() {
		defer wg.Done()
		lc.Info("Starting event processor.")
		for events := range eventCh {
			if err := app.pushEventsToCoreData(ctx, events); err != nil {
				lc.Error("Failed to push events to CoreData.", "error", err.Error())
			}
		}
		lc.Info("Event processor stopped.")
	}()

	lc.Info("Starting task loop.")
	for {
		select {
		case <-ctx.Done():
			lc.Info("Stopping task loop.")
			close(eventCh)
			persistSnapshot(lc, snapshot)
			wg.Wait()
			lc.Info("Task loop stopped.")
			return

		case rd := <-app.reports:
			if !app.defaultGrp.ProcessTagReport(rd.info.DeviceName, rd.report.TagReportData) {
				// This can only happen if the device didn't exist when we started,
				// and we never got a Connection message for it.
				lc.Error("Tag Report for unknown device.", "device", rd.info.DeviceName)
			}

			events, updatedSnapshot := processor.ProcessReport(rd.report, rd.info)
			if updatedSnapshot != nil {
				snapshot = updatedSnapshot // always update the snapshot if available
			}
			if len(events) > 0 {
				persistSnapshot(lc, snapshot) // only persist when there are inventory events
				eventCh <- events
			}

		case t := <-aggregateDepartedTicker.C:
			_, ok := app.sdkCtx.Load().(*appcontext.Context)
			if !ok {
				lc.Info("Delaying AggregateDeparted processor: missing app-functions-sdk context.")
				break
			}
			lc.Debug("Running AggregateDeparted.", "time", fmt.Sprintf("%v", t))

			if events, updatedSnapshot := processor.AggregateDeparted(); len(events) > 0 {
				if updatedSnapshot != nil { // should always be true if there are events
					snapshot = updatedSnapshot
					persistSnapshot(lc, snapshot)
				}
				eventCh <- events
			}

		case t := <-ageoutTicker.C:
			lc.Debug("Running AgeOut.", "time", fmt.Sprintf("%v", t))
			if _, updatedSnapshot := processor.AgeOut(); updatedSnapshot != nil {
				snapshot = updatedSnapshot
				persistSnapshot(lc, snapshot)
			}

		case rawConfig := <-confUpdateCh:
			if newConfig, ok := rawConfig.(*consulConfig); ok {
				lc.Info("Configuration updated from consul.")
				lc.Debug("New configuration.", "raw", fmt.Sprintf("%+v", newConfig))
				config = newConfig
				processor.SetAliases(newConfig.Aliases)
			} else {
				lc.Warn("Unable to decode configuration.", "raw", fmt.Sprintf("%+v", rawConfig))
			}

		case req := <-app.snapshotReqs:
			data, err := json.Marshal(snapshot)
			if err == nil {
				_, err = req.w.Write(data) // only write if there was no error already
			}
			req.result <- err

		case err := <-confErrCh:
			lc.Error("Configuration error.", "error", err.Error())
		}
	}
}

func persistSnapshot(lc logger.LoggingClient, snapshot []inventory.StaticTag) {
	lc.Debug("Persisting inventory snapshot.")
	data, err := json.Marshal(snapshot)
	if err != nil {
		lc.Warn("Failed to marshal inventory snapshot.", "error", err.Error())
		return
	}

	if err := ioutil.WriteFile(filepath.Join(cacheFolder, tagCacheFile), data, filePerm); err != nil {
		lc.Warn("Failed to persist inventory snapshot.", "error", err.Error())
		return
	}
	lc.Info("Persisted inventory snapshot.", "tags", len(snapshot))
}

// setDefaultBehavior sets the behavior associated with the default device group.
func (app *inventoryApp) setDefaultBehavior(b llrp.Behavior) error {
	app.devMu.Lock()
	err := app.defaultGrp.SetBehavior(app.devService, b)
	app.devMu.Unlock()
	return err
}

// pushEventsToCoreData will send one or more Inventory Events as a single EdgeX Event with
// an EdgeX Reading for each Inventory Event
func (app *inventoryApp) pushEventsToCoreData(ctx context.Context, events []inventory.Event) error {
	sdkCtx, ok := app.sdkCtx.Load().(*appcontext.Context)
	if !ok {
		return errors.New("unable to push events to core data: missing app-functions-sdk context")
	}

	now := time.Now().UnixNano()
	readings := make([]models.Reading, 0, len(events))

	var errs []error
	for _, event := range events {
		payload, err := json.Marshal(event)
		if err != nil {
			errs = append(errs, errors.Wrap(err, "error marshalling event"))
			continue
		}

		resourceName := ResourceInventoryEvent + string(event.OfType())
		app.edgexSdk.LoggingClient.Info("Sending Inventory Event.",
			"type", resourceName, "payload", string(payload))

		readings = append(readings, models.Reading{
			Value:  string(payload),
			Origin: now,
			Device: eventDeviceName,
			Name:   resourceName,
		})
	}

	edgeXEvent := &models.Event{
		Device:   eventDeviceName,
		Origin:   now,
		Readings: readings,
	}

	ctx, cancel := context.WithTimeout(ctx, coreDataPostTimeout)
	defer cancel()

	// todo: Once this issue (https://github.com/edgexfoundry/app-functions-sdk-go/issues/446) is
	//       resolved, we can use the appsdk.AppFunctionsSDK EventClient directly without the need
	//       for the appcontext.Context.
	if _, err := sdkCtx.EventClient.Add(ctx, edgeXEvent); err != nil {
		errs = append(errs, errors.Wrap(err, "unable to push inventory event(s) to core-data"))
	}

	if errs != nil {
		return llrp.MultiErr(errs)
	}
	return nil
}<|MERGE_RESOLUTION|>--- conflicted
+++ resolved
@@ -294,10 +294,6 @@
 	wg.Add(1)
 	go func() {
 		defer wg.Done()
-<<<<<<< HEAD
-		app.taskLoop(done, cc, lgr)
-		lgr.Info("Done processing.")
-=======
 		app.taskLoop(ctx, *cc, lgr)
 		lgr.Info("Task loop has exited.")
 	}()
@@ -318,7 +314,6 @@
 
 		lgr.Info(fmt.Sprintf("Received %q signal from OS.", s.String()))
 		cancel() // signal the taskLoop to finish
->>>>>>> 73788b11
 	}()
 
 	// Subscribe to events.
